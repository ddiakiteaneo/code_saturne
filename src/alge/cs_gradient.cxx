--- conflicted
+++ resolved
@@ -7245,13 +7245,8 @@
         auto cpu = gradv_cpu[c_id][i][j];
         auto cuda = gradv[c_id][i][j];
 
-<<<<<<< HEAD
         if (fabs(cpu - cuda) / fmax(fabs(cpu), 1e-6) > 1e-12) {
           printf("DIFFERENCE @%d-%d-%d: CPU = %a\tCUDA = %a\n|CPU - CUDA| = %a\t|CPU - CUDA|ulp = %a\n", c_id, i, j, cpu, cuda, fabs(cpu - cuda), cs_diff_ulp(cpu, cuda));
-=======
-        if (fabsl(cpu - cuda) / fmaxl(fabsl(cpu), 1e-6) > 1e-12) {
-          // printf("lsq DIFFERENCE @%d-%d-%d: CPU = %.17lg\tCUDA = %.17lg\tdiff = %.17lg\n", c_id, i, j, cpu, cuda, cpu - cuda);
->>>>>>> b099b2bb
         }
       }
     }
