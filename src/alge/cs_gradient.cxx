--- conflicted
+++ resolved
@@ -5470,20 +5470,6 @@
 
 template <cs_lnum_t stride>
 static void
-<<<<<<< HEAD
-_reconstruct_vector_gradient(const cs_mesh_t              *m,
-                             const cs_mesh_adjacencies_t  *madj,
-                             const cs_mesh_quantities_t   *fvq,
-                             const cs_internal_coupling_t *cpl,
-                             cs_halo_type_t                halo_type,
-                             int                           inc,
-                             const cs_real_3_t   *restrict coefav,
-                             const cs_real_33_t  *restrict coefbv,
-                             const cs_real_3_t   *restrict pvar,
-                             const cs_real_t     *restrict c_weight,
-                             cs_real_33_t        *restrict r_grad,
-                             cs_real_33_t        *restrict grad)
-=======
 _reconstruct_strided_gradient(const cs_mesh_t              *m,
                               const cs_mesh_adjacencies_t  *madj,
                               const cs_mesh_quantities_t   *fvq,
@@ -5495,7 +5481,6 @@
                               const cs_real_t     *restrict c_weight,
                               cs_real_t (*restrict r_grad)[stride][3],
                               cs_real_t (*restrict grad)[stride][3])
->>>>>>> 92cb22b2
 {
   const cs_lnum_t n_cells = m->n_cells;
   const cs_lnum_t n_cells_ext = m->n_cells_with_ghosts;
@@ -5528,7 +5513,6 @@
   const cs_real_33_t *restrict corr_grad_lin
     = (const cs_real_33_t *restrict)fvq->corr_grad_lin;
 
-<<<<<<< HEAD
   cs_lnum_t   cpl_stride = 0;
   const bool _coupled_faces[1] = {false};
   const bool  *coupled_faces = _coupled_faces;
@@ -5537,14 +5521,9 @@
     coupled_faces = (const bool *)cpl->coupled_faces;
   }
 
-=======
-  /* Initialize gradient */
-  /*---------------------*/
->>>>>>> 92cb22b2
 
   /* Timing the computation */
 
-<<<<<<< HEAD
   std::chrono::high_resolution_clock::time_point start, stop;
   std::chrono::microseconds elapsed, elapsed_cuda;
 
@@ -5620,13 +5599,6 @@
     if(perf){
       stop = std::chrono::high_resolution_clock::now();
       elapsed_cuda = std::chrono::duration_cast<std::chrono::microseconds>(stop - start);
-=======
-# pragma omp parallel for
-  for (cs_lnum_t c_id = 0; c_id < n_cells_ext; c_id++) {
-    for (cs_lnum_t i = 0; i < stride; i++) {
-      for (cs_lnum_t j = 0; j < 3; j++)
-        grad[c_id][i][j] = 0.0;
->>>>>>> 92cb22b2
     }
   }
 #endif
@@ -5638,7 +5610,6 @@
       BFT_MALLOC(grad_cpu, n_cells_ext, cs_real_33_t);
     }
 
-<<<<<<< HEAD
     if(perf){
       start = std::chrono::high_resolution_clock::now();
     }
@@ -5650,25 +5621,14 @@
             grad_cpu[c_id][i][j] = 0.0;
         }
       }
-=======
-  cs_lnum_t n_i_groups, n_i_threads;
-  cs_mesh_i_faces_thread_block_count(m, CS_E2N_SUM_SCATTER, 0,
-                                     &n_i_groups, &n_i_threads);
-
-  for (int g_id = 0; g_id < n_i_groups; g_id++) {
->>>>>>> 92cb22b2
 
       /* Interior faces contribution */
 
-<<<<<<< HEAD
-      for (int g_id = 0; g_id < n_i_groups; g_id++) {
-=======
       cs_lnum_t s_id, e_id;
       cs_mesh_i_faces_thread_block_range(m, CS_E2N_SUM_SCATTER, g_id, t_id,
                                          n_i_threads, 0, &s_id, &e_id);
 
       for (cs_lnum_t f_id = s_id; f_id < e_id; f_id++) {
->>>>>>> 92cb22b2
 
     #   pragma omp parallel for
         for (int t_id = 0; t_id < n_i_threads; t_id++) {
@@ -5682,15 +5642,7 @@
 
             cs_real_t pond = weight[f_id];
 
-<<<<<<< HEAD
-            cs_real_t ktpond = (c_weight == NULL) ?
-              pond :                    // no cell weighting
-              pond * c_weight[c_id1] // cell weighting active
-                / (      pond * c_weight[c_id1]
-                  + (1.0-pond)* c_weight[c_id2]);
-=======
         for (cs_lnum_t i = 0; i < stride; i++) {
->>>>>>> 92cb22b2
 
             /*
               Remark: \f$ \varia_\face = \alpha_\ij \varia_\celli
@@ -5724,27 +5676,6 @@
 
         } /* End of loop on threads */
 
-<<<<<<< HEAD
-      } /* End of loop on thread groups */
-
-      /* Contribution from coupled faces */
-      // if (cpl != NULL) {
-      //   cs_internal_coupling_initialize_vector_gradient(cpl, c_weight, pvar, grad);
-      //   cs_internal_coupling_reconstruct_vector_gradient(cpl, r_grad, grad);
-      // }
-
-      /* Boundary face treatment */
-
-    # pragma omp parallel for
-      for (int t_id = 0; t_id < n_b_threads; t_id++) {
-
-        for (cs_lnum_t f_id = b_group_index[t_id*2];
-            f_id < b_group_index[t_id*2 + 1];
-            f_id++) {
-
-          if (coupled_faces[f_id * cpl_stride])
-            continue;
-=======
   /* Boundary face treatment */
 
 # pragma omp parallel for  if (n_b_cells > CS_THR_MIN)
@@ -5758,18 +5689,10 @@
     for (cs_lnum_t fidx = s_id; fidx < e_id; fidx++) { /* loop on boundary faces */
 
       cs_lnum_t f_id = cell_b_faces[fidx];
->>>>>>> 92cb22b2
 
           cs_lnum_t c_id = b_face_cells[f_id];
 
-<<<<<<< HEAD
-          /*
-            Remark: for the cell \f$ \celli \f$ we remove
-                    \f$ \varia_\celli \sum_\face \vect{S}_\face = \vect{0} \f$
-          */
-=======
       for (cs_lnum_t i = 0; i < stride; i++) {
->>>>>>> 92cb22b2
 
           for (cs_lnum_t i = 0; i < 3; i++) {
 
@@ -5778,21 +5701,6 @@
             for (cs_lnum_t k = 0; k < 3; k++)
               pfac += coefbv[f_id][i][k] * pvar[c_id][k];
 
-<<<<<<< HEAD
-            pfac -= pvar[c_id][i];
-
-            /* Reconstruction part */
-            cs_real_t rfac = 0.;
-            for (cs_lnum_t k = 0; k < 3; k++) {
-              cs_real_t vecfac =   r_grad[c_id][k][0] * diipb[f_id][0]
-                                + r_grad[c_id][k][1] * diipb[f_id][1]
-                                + r_grad[c_id][k][2] * diipb[f_id][2];
-              rfac += coefbv[f_id][i][k] * vecfac;
-            }
-
-            for (cs_lnum_t j = 0; j < 3; j++)
-              grad_cpu[c_id][i][j] += (pfac + rfac) * b_f_face_normal[f_id][j];
-=======
         /* Reconstruction part */
         cs_real_t rfac = 0.;
         for (cs_lnum_t k = 0; k < stride; k++) {
@@ -5806,32 +5714,13 @@
           grad[c_id][i][j] += (pfac + rfac) * b_f_face_normal[f_id][j];
         }
       }
->>>>>>> 92cb22b2
 
           }
 
-<<<<<<< HEAD
-        } /* loop on faces */
-=======
   } /* loop on boundary cells */
->>>>>>> 92cb22b2
 
       } /* loop on threads */
 
-<<<<<<< HEAD
-    # pragma omp parallel for
-      for (cs_lnum_t c_id = 0; c_id < n_cells; c_id++) {
-        cs_real_t dvol;
-        /* Is the cell disabled (for solid or porous)? Not the case if coupled */
-        if (has_dc * c_disable_flag[has_dc * c_id] == 0)
-          dvol = 1. / cell_f_vol[c_id];
-        else
-          dvol = 0.;
-
-        for (cs_lnum_t i = 0; i < 3; i++) {
-          for (cs_lnum_t j = 0; j < 3; j++)
-            grad_cpu[c_id][i][j] *= dvol;
-=======
     for (cs_lnum_t i = 0; i < stride; i++) {
       for (cs_lnum_t j = 0; j < 3; j++)
         grad[c_id][i][j] *= dvol;
@@ -5843,7 +5732,6 @@
         for (cs_lnum_t j = 0; j < 3; j++) {
           gradpa[j] = grad[c_id][i][j];
           grad[c_id][i][j] = 0.;
->>>>>>> 92cb22b2
         }
 
         if (cs_glob_mesh_quantities_flag & CS_BAD_CELLS_WARPED_CORRECTION) {
@@ -8104,7 +7992,6 @@
   #pragma omp parallel for if(n_cells >= CS_THR_MIN)
   for (cs_lnum_t c_id = 0; c_id < n_cells; c_id++) {
     for (cs_lnum_t i = 0; i < stride; i++) {
-<<<<<<< HEAD
       gradv_cpu[c_id][i][0] =   rhs[c_id][i][0] * cocg[c_id][0]
                           + rhs[c_id][i][1] * cocg[c_id][3]
                           + rhs[c_id][i][2] * cocg[c_id][5];
@@ -8116,19 +8003,6 @@
       gradv_cpu[c_id][i][2] =   rhs[c_id][i][0] * cocg[c_id][5]
                           + rhs[c_id][i][1] * cocg[c_id][4]
                           + rhs[c_id][i][2] * cocg[c_id][2];
-=======
-      grad[c_id][i][0] =   rhs[c_id][i][0] * cocg[c_id][0]
-                         + rhs[c_id][i][1] * cocg[c_id][3]
-                         + rhs[c_id][i][2] * cocg[c_id][5];
-
-      grad[c_id][i][1] =   rhs[c_id][i][0] * cocg[c_id][3]
-                         + rhs[c_id][i][1] * cocg[c_id][1]
-                         + rhs[c_id][i][2] * cocg[c_id][4];
-
-      grad[c_id][i][2] =   rhs[c_id][i][0] * cocg[c_id][5]
-                         + rhs[c_id][i][1] * cocg[c_id][4]
-                         + rhs[c_id][i][2] * cocg[c_id][2];
->>>>>>> 92cb22b2
 
     }
   }
@@ -8165,11 +8039,7 @@
     cs_lnum_t s_id = cell_b_faces_idx[c_id];
     cs_lnum_t e_id = cell_b_faces_idx[c_id+1];
 
-<<<<<<< HEAD
     cs_real_3_t *c_grad = gradv_cpu[c_id];
-=======
-    cs_real_3_t *c_grad = grad[c_id];
->>>>>>> 92cb22b2
 
     cs_real_t grad_0[stride][3], grad_i[stride][3];
 
@@ -9944,20 +9814,6 @@
                    r_gradv);
       }
 
-<<<<<<< HEAD
-      _reconstruct_vector_gradient(mesh,
-                                   cs_glob_mesh_adjacencies,
-                                   fvq,
-                                   cpl,
-                                   halo_type,
-                                   inc,
-                                   bc_coeff_a,
-                                   bc_coeff_b,
-                                   var,
-                                   c_weight,
-                                   r_gradv,
-                                   grad);
-=======
       _reconstruct_strided_gradient<3>(mesh,
                                        madj,
                                        fvq,
@@ -9969,7 +9825,6 @@
                                        c_weight,
                                        r_gradv,
                                        grad);
->>>>>>> 92cb22b2
 
       BFT_FREE(r_gradv);
     }
